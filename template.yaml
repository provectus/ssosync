--- conflicted
+++ resolved
@@ -75,7 +75,7 @@
   SCIMEndpointAccessToken:
     Type: String
     Description: AWS SSO SCIM AccessToken
-<<<<<<< HEAD
+    NoEcho: true
   GoogleUserMatch:
     Type: String
     Description: |
@@ -91,9 +91,6 @@
     AllowedValues:
       - groups
       - users_groups
-=======
-    NoEcho: true
->>>>>>> 1667b9e0
 
 Resources:
   SSOSyncFunction:
